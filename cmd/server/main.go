package main

import (
	"context"
	"encoding/hex"
	"errors"
	"fmt"
	"io"
	"math/rand"
	"net/http"
	"os"
	"os/signal"
	"sync"
	"syscall"
	"time"

	"github.com/dillonstreator/sshttp/pkg/env"
	"github.com/fatih/color"
	"github.com/gliderlabs/ssh"
	"github.com/go-chi/chi/v5"
	"github.com/rs/zerolog"
)

type config struct {
	Env                         environment
	LogLevel                    zerolog.Level
	SSHPort                     int
	HTTPPort                    int
	IDLength                    int
	SSHConnectionTimeoutSeconds int
	ShutdownTimeoutSeconds      int
	HTTPHealthCheckEndpoint     string
	BaseURL                     string
	IDMaxGenerationAttempts     int
	MaxTransferBytes            int64
}

var cfg = config{
	Env:                         env.Get("ENV", environmentLocal, env.WithParser(parseEnvironment)),
	LogLevel:                    env.Get("LOG_LEVEL", zerolog.InfoLevel, env.WithParser(zerolog.ParseLevel)),
	SSHPort:                     env.Get("SSH_PORT", 2222),
	HTTPPort:                    env.Get("HTTP_PORT", 8181),
	IDLength:                    env.Get("ID_LENGTH", 24),
	SSHConnectionTimeoutSeconds: env.Get("SSH_CONNECTION_TIMEOUT_SECONDS", 60*15),
	ShutdownTimeoutSeconds:      env.Get("SHUTDOWN_TIMEOUT_SECONDS", 15),
	HTTPHealthCheckEndpoint:     env.Get("HTTP_HEALTH_CHECK_ENDPOINT", "/health"),
	BaseURL:                     env.Get("BASE_URL", "http://localhost"),
	IDMaxGenerationAttempts:     env.Get("ID_MAX_GENERATION_ATTEMPTS", 10),
	MaxTransferBytes:            env.Get("MAX_TRANSFER_BYTES", int64(1024*1024*10)),
}

func main() {
	ctx, cancel := context.WithCancel(context.Background())
	defer cancel()

	zerolog.SetGlobalLevel(cfg.LogLevel)
	zerolog.TimeFieldFormat = time.RFC3339Nano
	logger := zerolog.New(os.Stdout).With().Str("env", cfg.Env.String()).Logger()

	logger.Info().Msgf("starting server")

	sshSrv := newSSHServer(ctx, cfg, logger)
	go func() {
		logger.Info().Msgf("listening for ssh traffic at port %d", cfg.SSHPort)
		if err := sshSrv.ListenAndServe(); err != nil && !errors.Is(err, ssh.ErrServerClosed) {
			logger.Fatal().Err(err).Send()
		}
	}()

	httpSrv := newHTTPServer(logger)
	go func() {
		logger.Info().Msgf("listening for http traffic at port %d", cfg.HTTPPort)
		if err := httpSrv.ListenAndServe(); err != nil && !errors.Is(err, http.ErrServerClosed) {
			logger.Fatal().Err(err).Send()
		}
	}()

	wait := make(chan os.Signal, 1)
	signal.Notify(wait, syscall.SIGINT, syscall.SIGTERM)

	logger.Info().Msg("waiting for shutdown signal")

	<-wait

	logger.Info().Msg("shutdown signal received")

	cancel()

	shutdownCtx, cancelShutdownCtx := context.WithTimeout(context.Background(), time.Second*time.Duration(cfg.ShutdownTimeoutSeconds))
	defer cancelShutdownCtx()

	wg := sync.WaitGroup{}

	wg.Add(1)
	go func() {
		defer wg.Done()

		if err := sshSrv.Shutdown(shutdownCtx); err != nil {
			logger.Fatal().Err(err).Send()
		}
	}()

	wg.Add(1)
	go func() {
		defer wg.Done()

		if err := httpSrv.Shutdown(shutdownCtx); err != nil {
			logger.Fatal().Err(err).Send()
		}
	}()

	logger.Info().Msg("waiting for servers to shutdown")

	wg.Wait()

	logger.Info().Msg("goodbye")
}

type tunnel struct {
	w    io.Writer
	done chan error
}

var tunnels = make(map[string]chan *tunnel)
var tunnelsMu = sync.Mutex{}

func newSSHServer(ctx context.Context, cfg config, logger zerolog.Logger) *ssh.Server {
	rnd := rand.New(rand.NewSource(time.Now().UnixNano()))

	srv := &ssh.Server{
		Addr: fmt.Sprintf(":%d", cfg.SSHPort),
		Handler: func(s ssh.Session) {
			defer s.Close()

			logger := logger.With().Str("user", s.User()).Str("remote", s.RemoteAddr().String()).Logger()

			tunnelsMu.Lock()

			var id string
			attempts := 0
			for {
				if attempts > cfg.IDMaxGenerationAttempts {
					err := fmt.Errorf("max %d attempts reached generating id", cfg.IDMaxGenerationAttempts)

					logger.Error().Err(err).Send()
					s.Write([]byte(err.Error()))
					tunnelsMu.Unlock()
					return
				}

				b := make([]byte, hex.DecodedLen(cfg.IDLength))
				_, err := rnd.Read(b)
				if err != nil {
					logger.Error().Err(err).Msg("creating id")
					tunnelsMu.Unlock()
					return
				}

				id = hex.EncodeToString(b)
				if _, exists := tunnels[id]; !exists {
					break
				}

				attempts++
			}

			logger = logger.With().Str("id", id).Logger()

			timeoutDuration := time.Second * time.Duration(cfg.SSHConnectionTimeoutSeconds)

			downloadURL := color.New(color.FgCyan).Add(color.Underline).Sprintf("%s/%s", baseURL(cfg), id)
			_, err := s.Write([]byte(fmt.Sprintf("\n👋 Your connection stays open until someone downloads your file. Share the link to begin the download.\n\n\t🔗 %s\n\n⏳ Your link expires in %s. waiting for download...\n", downloadURL, timeoutDuration.String())))
			if err != nil {
				logger.Error().Err(err).Msg("writing id")
				return
			}

			tunnels[id] = make(chan *tunnel)
			tunnelsMu.Unlock()
			defer func() {
				tunnelsMu.Lock()
				delete(tunnels, id)
				tunnelsMu.Unlock()
			}()

			timer := time.NewTimer(timeoutDuration)
			defer timer.Stop()

			logger.Debug().Msg("waiting for tunnel or cancellation")

			select {
			case <-timer.C:
				logger.Info().Msgf("%s timeout reached", timeoutDuration.String())
				s.Write([]byte("timeout reached\n"))
				return

			case <-ctx.Done():
				logger.Info().Msg("parent context cancelled while waiting for tunnel")
				s.Write([]byte("server shutdown\n"))
				return

			case <-s.Context().Done():
				logger.Info().Err(s.Context().Err()).Msg("client connection context cancelled while waiting for tunnel")
				return

			case tunnel := <-tunnels[id]:
<<<<<<< HEAD
				var reader io.Reader = s
				if cfg.MaxTransferBytes > 0 {
					reader = io.LimitReader(reader, cfg.MaxTransferBytes)
				}

				n, err := io.Copy(tunnel.w, reader)
=======
				logger.Debug().Msg("tunnel received")
				s.Write([]byte("tunnel received - starting transfer\n"))

				n, err := io.Copy(tunnel.w, s)
>>>>>>> 84d3aa4c
				if err != nil {
					tunnel.done <- err
					logger.Error().Err(err).Msg("copying to tunnel")
					return
				}

				logger.Info().Msgf("wrote %d bytes", n)
				s.Write([]byte(fmt.Sprintf("✅ wrote %d bytes\n", n)))
				tunnel.done <- nil
			}
		},
	}

	return srv
}

func newHTTPServer(logger zerolog.Logger) *http.Server {
	router := chi.NewMux()

	router.Use(func(next http.Handler) http.Handler {
		return http.HandlerFunc(func(w http.ResponseWriter, r *http.Request) {
			logger := logger.With().Str("remote", r.RemoteAddr).Logger()
			r = r.WithContext(logger.WithContext(r.Context()))

			ww := &wrappedWriter{ResponseWriter: w}
			wbody := &wrappedBody{ReadCloser: r.Body}
			r.Body = wbody

			logger.Info().
				Str("url", r.URL.String()).
				Str("method", r.Method).
				Msg("request received")

			next.ServeHTTP(ww, r)

			logger.Info().
				Str("url", r.URL.String()).
				Str("method", r.Method).
				Int("code", ww.code).
				Int64("bytesWritten", ww.written).
				Int64("bytesRead", wbody.read).
				Msg("response sent")
		})
	})

	router.Get(cfg.HTTPHealthCheckEndpoint, http.HandlerFunc(func(w http.ResponseWriter, r *http.Request) {
		w.WriteHeader(http.StatusOK)
	}))

	router.Get("/{id}", http.HandlerFunc(func(w http.ResponseWriter, r *http.Request) {
		id := chi.URLParam(r, "id")

		logger := logger.With().Str("id", id).Logger()

		tCh, ok := tunnels[id]
		if !ok {
			logger.Debug().Msg("tunnel channel not found")
			w.WriteHeader(http.StatusNotFound)
			return
		}

		logger.Debug().Msg("tunnel channel found")

		done := make(chan error)
		defer func() { close(done) }()
		tCh <- &tunnel{
			w:    w,
			done: done,
		}

		logger.Debug().Msg("tunnel sent")

		err := <-done

		logger.Debug().Err(err).Msg("done received")

		if err != nil {
			logger.Error().Err(err).Send()
			w.WriteHeader(http.StatusInternalServerError)
			return
		}
	}))

	srv := &http.Server{
		Addr:    fmt.Sprintf(":%d", cfg.HTTPPort),
		Handler: router,
	}

	return srv
}

type wrappedWriter struct {
	http.ResponseWriter
	code        int
	written     int64
	wroteHeader bool
}

func (w *wrappedWriter) WriteHeader(code int) {
	if !w.wroteHeader {
		w.code = code
		w.wroteHeader = true
		w.ResponseWriter.WriteHeader(code)
	}
}

func (w *wrappedWriter) Write(buf []byte) (int, error) {
	w.WriteHeader(http.StatusOK)
	n, err := w.ResponseWriter.Write(buf)
	w.written += int64(n)
	return n, err
}

type wrappedBody struct {
	io.ReadCloser
	read int64
}

func (w *wrappedBody) Read(p []byte) (int, error) {
	n, err := w.ReadCloser.Read(p)
	w.read += int64(n)
	return n, err
}

type environment string

func (e environment) String() string {
	return string(e)
}

const (
	environmentLocal environment = "local"
	environmentProd  environment = "prod"
)

func parseEnvironment(e string) (environment, error) {
	_e := environment(e)

	switch _e {
	case environmentLocal, environmentProd:
		return _e, nil

	default:
		return "", fmt.Errorf("invalid environment %s", e)
	}
}

func baseURL(cfg config) string {
	if cfg.Env == environmentLocal {
		return fmt.Sprintf("%s:%d", cfg.BaseURL, cfg.HTTPPort)
	}

	return cfg.BaseURL
}<|MERGE_RESOLUTION|>--- conflicted
+++ resolved
@@ -204,19 +204,15 @@
 				return
 
 			case tunnel := <-tunnels[id]:
-<<<<<<< HEAD
 				var reader io.Reader = s
 				if cfg.MaxTransferBytes > 0 {
 					reader = io.LimitReader(reader, cfg.MaxTransferBytes)
 				}
 
-				n, err := io.Copy(tunnel.w, reader)
-=======
 				logger.Debug().Msg("tunnel received")
 				s.Write([]byte("tunnel received - starting transfer\n"))
 
-				n, err := io.Copy(tunnel.w, s)
->>>>>>> 84d3aa4c
+				n, err := io.Copy(tunnel.w, reader)
 				if err != nil {
 					tunnel.done <- err
 					logger.Error().Err(err).Msg("copying to tunnel")
